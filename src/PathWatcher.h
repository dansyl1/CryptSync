// CryptSync - A folder sync tool with encryption

// Copyright (C) 2012, 2014-2016, 2021 - Stefan Kueng

// This program is free software; you can redistribute it and/or
// modify it under the terms of the GNU General Public License
// as published by the Free Software Foundation; either version 2
// of the License, or (at your option) any later version.

// This program is distributed in the hope that it will be useful,
// but WITHOUT ANY WARRANTY; without even the implied warranty of
// MERCHANTABILITY or FITNESS FOR A PARTICULAR PURPOSE.  See the
// GNU General Public License for more details.

// You should have received a copy of the GNU General Public License
// along with this program; if not, write to the Free Software Foundation,
// 51 Franklin Street, Fifth Floor, Boston, MA 02110-1301 USA.
//

#pragma once

#include "ReaderWriterLock.h"
#include "SmartHandle.h"
#include "StringUtils.h"
#include <string>
#include <set>
#include <map>

<<<<<<< HEAD
constexpr auto READ_DIR_CHANGE_BUFFER_SIZE = 4096;
=======
constexpr auto READ_DIR_CHANGE_BUFFER_SIZE = 65536/*4096*/;
>>>>>>> 8e6bd0f1
constexpr auto MAX_CHANGED_PATHS           = 4000;

/**
 * \ingroup Utils
 * Watches the file system for changes.
 *
 * When a CPathWatcher object is created, a new thread is started which
 * waits for file system change notifications.
 * To add folders to the list of watched folders, call \c AddPath().
 *
 * The folders are watched recursively. To prevent having too many folders watched,
 * children of already watched folders are automatically removed from watching.
 */
class CPathWatcher
{
public:
    CPathWatcher();
    ~CPathWatcher();

    /**
     * Adds a new path to be watched. The path \b must point to a directory.
     * If the path is already watched because a parent of that path is already
     * watched recursively, then the new path is just ignored and the method
     * returns false.
     */
    bool AddPath(const std::wstring& path, long long id = 0);
    /**
     * Removes a path and all its children from the watched list.
     */
    bool RemovePath(const std::wstring& path);

    /**
     * Commit path changes and trigger watching new list.
     */
    void CommitPathChanges(void);

    /**
     * Removes all watched paths
     */
    void ClearPaths()
    {
        CAutoWriteLock locker(m_guard);
        watchedPaths.clear();
        // m_hCompPort.CloseHandle(); // Commented as this may stop notifications for all pairs, risking missing file deletes and other changes
    }

    /**
     * Returns the number of recursively watched paths.
     */
    size_t GetNumberOfWatchedPaths() const { return watchedPaths.size(); }

    /**
     * Returns all changed paths since the last call to GetChangedPaths
     */
    std::set<std::wstring> GetChangedPaths();

    /**
     * Stops the watching thread.
     */
    void Stop();

private:
    static unsigned int __stdcall ThreadEntry(void* pContext);
    void WorkerThread();

    void ClearInfoMap();

private:
    CReaderWriterLock  m_guard;
    CAutoGeneralHandle m_hThread;
    CAutoGeneralHandle m_hCompPort;
    volatile LONG      m_bRunning;

#define FREE_PDI  ((DWORD)-1L)
#define ALLOC_PDI ((DWORD)-2L)
#define STOPPING  ((DWORD)-3L)

    // std::set<std::wstring> watchedPaths; ///< list of watched paths.
    // v list of watched paths as specified by user (no CPathUtils::AdjustForMaxPath done).
    std::map<std::wstring, long long> watchedPaths; 

    /**
     * Helper class: provides information about watched directories.
     */
    class CDirWatchInfo
    {
    private:
        CDirWatchInfo()                       = delete;
        CDirWatchInfo(const CDirWatchInfo& i) = delete;
        CDirWatchInfo& operator=(const CDirWatchInfo& rhs) = delete;

    public:
        CDirWatchInfo(CAutoFile&& hDir, const std::wstring& directoryName);
        ~CDirWatchInfo();

        bool CloseDirectoryHandle();

        CAutoFile    m_hDir;                                ///< handle to the directory that we're watching
        std::wstring m_dirName;                             ///< the directory that we're watching
        __declspec(align(sizeof(DWORD)))                    ///< buffer must be DWORD-aligned as per doc
        CHAR         m_buffer[READ_DIR_CHANGE_BUFFER_SIZE]; ///< buffer for ReadDirectoryChangesW
        OVERLAPPED   m_overlapped;
        std::wstring m_dirPath; ///< the directory name we're watching with a backslash at the end
    };

    class CWatchInfoMap : std::map<std::wstring, CDirWatchInfo*, ci_lessW>
    {
    private:
        // CWatchInfoMap() = delete;
        CWatchInfoMap(const CDirWatchInfo& i)              = delete;
        CWatchInfoMap& operator=(const CWatchInfoMap& rhs) = delete;

    public:
        ~CWatchInfoMap();
        using std::map<std::wstring, CDirWatchInfo*, ci_lessW>::map; // inherit constructors
        using std::map<std::wstring, CDirWatchInfo*, ci_lessW>::find;
        using std::map<std::wstring, CDirWatchInfo*, ci_lessW>::end;
        using std::map<std::wstring, CDirWatchInfo*, ci_lessW>::begin;
        using std::map<std::wstring, CDirWatchInfo*, ci_lessW>::empty;
        using std::map<std::wstring, CDirWatchInfo*, ci_lessW>::operator[];
        // using std::map<std::wstring, CDirWatchInfo*, ci_lessW>::operator=;
        // using std::map<std::wstring, CDirWatchInfo*, ci_lessW>::erase;
        // using std::map<std::wstring, CDirWatchInfo*, ci_lessW>::clear;
        void                                  CloseDirHandle(const std::wstring p);
        CPathWatcher::CWatchInfoMap::iterator CloseDirHandle(CPathWatcher::CWatchInfoMap::iterator it);
        void                                  clear();
    };

    bool                             VerifywatchInfoMap();
    CWatchInfoMap                    m_watchInfoMap;

    std::set<std::wstring> m_changedPaths;
};<|MERGE_RESOLUTION|>--- conflicted
+++ resolved
@@ -26,11 +26,7 @@
 #include <set>
 #include <map>
 
-<<<<<<< HEAD
 constexpr auto READ_DIR_CHANGE_BUFFER_SIZE = 4096;
-=======
-constexpr auto READ_DIR_CHANGE_BUFFER_SIZE = 65536/*4096*/;
->>>>>>> 8e6bd0f1
 constexpr auto MAX_CHANGED_PATHS           = 4000;
 
 /**
