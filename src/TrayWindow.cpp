// CryptSync - A folder sync tool with encryption

// Copyright (C) 2012-2014, 2016, 2021-2024 - Stefan Kueng

// This program is free software; you can redistribute it and/or
// modify it under the terms of the GNU General Public License
// as published by the Free Software Foundation; either version 2
// of the License, or (at your option) any later version.

// This program is distributed in the hope that it will be useful,
// but WITHOUT ANY WARRANTY; without even the implied warranty of
// MERCHANTABILITY or FITNESS FOR A PARTICULAR PURPOSE.  See the
// GNU General Public License for more details.

// You should have received a copy of the GNU General Public License
// along with this program; if not, write to the Free Software Foundation,
// 51 Franklin Street, Fifth Floor, Boston, MA 02110-1301 USA.
//
#include "stdafx.h"
#include "TrayWindow.h"
#include "AboutDlg.h"
#include "OptionsDlg.h"
#include "Ignores.h"
#include "UpdateDlg.h"
#include "DebugOutput.h"
#include "ResString.h"

#include <WindowsX.h>
#include <process.h>

#include "TextDlg.h"
#include <comdef.h>

constexpr auto                              TIMER_DETECTCHANGES                       = 100;
constexpr auto                              TIMER_DETECTCHANGESINTERVAL               = 10000;
constexpr auto                              TIMER_FULLSCAN                            = 101;

DWORD                                       g_timer_fullScanInterval                  = CRegStdDWORD(L"Software\\CryptSync\\FullScanInterval", 60000 * 30);

static UINT                                 WM_TASKBARCREATED                         = RegisterWindowMessage(_T("TaskbarCreated"));
CTrayWindow::PFNCHANGEWINDOWMESSAGEFILTEREX CTrayWindow::m_pChangeWindowMessageFilter = nullptr;

#define PACKVERSION(major, minor) MAKELONG(minor, major)

DWORD CTrayWindow::GetDllVersion(LPCTSTR lpszDllName)
{
    DWORD     dwVersion = 0;

    HINSTANCE hInstDll  = LoadLibrary(lpszDllName);

    if (hInstDll)
    {
        DLLGETVERSIONPROC pDllGetVersion = reinterpret_cast<DLLGETVERSIONPROC>(GetProcAddress(hInstDll,
                                                                                              "DllGetVersion"));

        if (pDllGetVersion)
        {
            DLLVERSIONINFO dvi;

            SecureZeroMemory(&dvi, sizeof(dvi));
            dvi.cbSize = sizeof(dvi);

            HRESULT hr = (*pDllGetVersion)(&dvi);

            if (SUCCEEDED(hr))
            {
                dwVersion = PACKVERSION(dvi.dwMajorVersion, dvi.dwMinorVersion);
            }
        }

        FreeLibrary(hInstDll);
    }
    return dwVersion;
}

CTrayWindow::~CTrayWindow()
{
    if (m_iconNormal)
        DestroyIcon(m_iconNormal);
    if (m_iconError)
        DestroyIcon(m_iconError);
}

bool CTrayWindow::RegisterAndCreateWindow()
{
    WNDCLASSEX wcx;

    // Fill in the window class structure with default parameters
    wcx.cbSize      = sizeof(WNDCLASSEX);
    wcx.style       = CS_HREDRAW | CS_VREDRAW;
    wcx.lpfnWndProc = CWindow::stWinMsgHandler;
    wcx.cbClsExtra  = 0;
    wcx.cbWndExtra  = 0;
    wcx.hInstance   = hResource;
    wcx.hCursor     = nullptr;
    ResString clsName(hResource, IDS_APP_TITLE);
    wcx.lpszClassName = clsName;
    wcx.hIcon         = LoadIcon(hResource, MAKEINTRESOURCE(IDI_CryptSync));
    wcx.hbrBackground = nullptr;
    wcx.lpszMenuName  = nullptr;
    wcx.hIconSm       = LoadIcon(wcx.hInstance, MAKEINTRESOURCE(IDI_CryptSync));
    if (RegisterWindow(&wcx))
    {
        if (CreateEx(NULL, WS_POPUP, nullptr))
        {
            // On Vista, the message TasbarCreated may be blocked by the message filter.
            // We try to change the filter here to get this message through. If even that
            // fails, then we can't do much about it and the task bar icon won't show up again.
            HMODULE hLib = LoadLibrary(_T("user32.dll"));
            if (hLib)
            {
                m_pChangeWindowMessageFilter = reinterpret_cast<CTrayWindow::PFNCHANGEWINDOWMESSAGEFILTEREX>(GetProcAddress(hLib, "ChangeWindowMessageFilterEx"));
                if (m_pChangeWindowMessageFilter)
                {
                    (*m_pChangeWindowMessageFilter)(m_hwnd, WM_TASKBARCREATED, MSGFLT_ALLOW, nullptr);
                    (*m_pChangeWindowMessageFilter)(m_hwnd, WM_SETTINGCHANGE, MSGFLT_ALLOW, nullptr);
                }
                FreeLibrary(hLib);
            }

            ShowTrayIcon();
            return true;
        }
    }
    return false;
}

void CTrayWindow::ShowTrayIcon()
{
    if (m_iconNormal)
        DestroyIcon(m_iconNormal);
    if (m_iconError)
        DestroyIcon(m_iconError);
    m_iconNormal = static_cast<HICON>(LoadImage(hResource, MAKEINTRESOURCE(IDI_CryptSync),
                                                IMAGE_ICON, GetSystemMetrics(SM_CXSMICON), GetSystemMetrics(SM_CYSMICON), LR_DEFAULTCOLOR));
    m_iconError  = static_cast<HICON>(LoadImage(hResource, MAKEINTRESOURCE(IDI_CryptSyncError),
                                                IMAGE_ICON, GetSystemMetrics(SM_CXSMICON), GetSystemMetrics(SM_CYSMICON), LR_DEFAULTCOLOR));

    // since our main window is hidden most of the time
    // we have to add an auxiliary window to the system tray
    SecureZeroMemory(&m_niData, sizeof(m_niData));

    ULONGLONG ullVersion = GetDllVersion(_T("Shell32.dll"));
    if (ullVersion >= MAKEDLLVERULL(6, 0, 0, 0))
        m_niData.cbSize = sizeof(NOTIFYICONDATA);
    else if (ullVersion >= MAKEDLLVERULL(5, 0, 0, 0))
        m_niData.cbSize = NOTIFYICONDATA_V2_SIZE;
    else
        m_niData.cbSize = NOTIFYICONDATA_V1_SIZE;

    m_niData.uID              = IDI_CryptSync;
    m_niData.uFlags           = NIF_ICON | NIF_MESSAGE | NIF_TIP | NIF_INFO;

    m_niData.hIcon            = m_folderSyncer.GetFailureCount() > 0 ? m_iconError : m_iconNormal;
    m_niData.hWnd             = *this;
    m_niData.uCallbackMessage = TRAY_WM_MESSAGE;
    m_niData.uVersion         = 6;

    Shell_NotifyIcon(NIM_DELETE, &m_niData);
    Shell_NotifyIcon(NIM_ADD, &m_niData);
    Shell_NotifyIcon(NIM_SETVERSION, &m_niData);
    DestroyIcon(m_niData.hIcon);
}

LRESULT CTrayWindow::HandleCustomMessages(HWND /*hwnd*/, UINT uMsg, WPARAM /*wParam*/, LPARAM /*lParam*/)
{
    if (uMsg == WM_TASKBARCREATED)
    {
        ShowTrayIcon();
    }
    return 0L;
}

LRESULT CALLBACK CTrayWindow::WinMsgHandler(HWND hwnd, UINT uMsg, WPARAM wParam, LPARAM lParam)
{
    // the custom messages are not constant, therefore we can't handle them in the
    // switch-case below
    HandleCustomMessages(hwnd, uMsg, wParam, lParam);
    switch (uMsg)
    {
        case WM_DISPLAYCHANGE:
        case WM_DPICHANGED:
            ShowTrayIcon();
            break;
        case WM_CREATE:
        {
            m_watcher.SetFileChangeNotif(hwnd, CTRAYWINDOW_FILE_CHANGE_NOTIF_MSG);
            m_hwnd = hwnd;
            m_watcher.ClearPaths();
            for (const auto& pair : g_pairs)
            {
                if (!pair.m_enabled)
                    continue;
                if ((pair.m_syncDir == BothWays) || (pair.m_syncDir == SrcToDst))
                    m_watcher.AddPath(pair.m_origPath);
                if ((pair.m_syncDir == BothWays) || (pair.m_syncDir == DstToSrc))
                    m_watcher.AddPath(pair.m_cryptPath);
            }
            SetTimer(*this, TIMER_DETECTCHANGES, TIMER_DETECTCHANGESINTERVAL, nullptr);
            if (g_timer_fullScanInterval > 0)
                SetTimer(*this, TIMER_FULLSCAN, g_timer_fullScanInterval, nullptr);
            else
                KillTimer(*this, TIMER_FULLSCAN);
            unsigned int threadId = 0;
            _beginthreadex(nullptr, 0, UpdateCheckThreadEntry, this, 0, &threadId);
            if (!m_bTrayMode)
                ::PostMessage(*this, WM_COMMAND, MAKEWPARAM(IDM_OPTIONS, 1), 0);
            m_folderSyncer.SetPairs(g_pairs);
            m_folderSyncer.SetTrayWnd(m_hwnd);
            m_watcher.CommitPathChanges();
        }
        break;
        case WM_COMMAND:
            return DoCommand(LOWORD(wParam));
        case WM_PROGRESS:
        {
            m_itemsProcessed      = static_cast<int>(wParam);
            m_totalItemsToProcess = static_cast<int>(lParam);
        }
        break;
        case TRAY_WM_MESSAGE:
        {
            switch (lParam)
            {
                case WM_RBUTTONUP:
                case WM_CONTEXTMENU:
                {
                    POINT pt;
                    GetCursorPos(&pt);
                    HMENU hMenu    = LoadMenu(hResource, MAKEINTRESOURCE(IDC_CryptSync));
                    HMENU hPopMenu = GetSubMenu(hMenu, 0);
                    if (m_folderSyncer.GetFailureCount() == 0)
                    {
                        EnableMenuItem(hPopMenu, ID_FILE_SHOWFAILEDSYNCS, MF_BYCOMMAND | MF_DISABLED);
                    }
                    SetForegroundWindow(*this);
                    TrackPopupMenu(hPopMenu, TPM_LEFTALIGN | TPM_RIGHTBUTTON, pt.x, pt.y, 0, *this, nullptr);
                    DestroyMenu(hMenu);
                }
                break;
                case WM_LBUTTONDOWN:
                {
                    ::PostMessage(*this, WM_COMMAND, MAKEWPARAM(IDM_OPTIONS, 1), 0);
                }
                break;
                case WM_LBUTTONDBLCLK:
                {
                }
                break;
                case WM_MOUSEMOVE:
                {
                    int   count    = static_cast<int>(m_folderSyncer.GetFailureCount());
                    WCHAR buf[200] = {};
                    if (count)
                        swprintf_s(buf, L"%d items failed to synchronize", count);
                    else if (m_totalItemsToProcess)
                        swprintf_s(buf, L"Synched %d of %d items", m_itemsProcessed, m_totalItemsToProcess);
                    else
                        wcscpy_s(buf, L"synchronization ok");
                    m_niData.uFlags = NIF_TIP;
                    wcsncpy_s(m_niData.szTip, _countof(m_niData.szTip), buf, _countof(m_niData.szTip));
                    Shell_NotifyIcon(NIM_MODIFY, &m_niData);
                }
                break;
            }
        }
        break;
        case WM_DESTROY:
            Shell_NotifyIcon(NIM_DELETE, &m_niData);
            PostQuitMessage(0);
            break;
        case WM_TIMER:
            switch (wParam)
            {
                case TIMER_DETECTCHANGES:
                {
                    SetTimer(*this, TIMER_DETECTCHANGES, TIMER_DETECTCHANGESINTERVAL, nullptr);
                    /*
                    * if Options dialog is open, it will become unresponsive until all SyncFile() 
                    * below are done (same thing for TrayWindow icon). 
                    * Options? 
                    * 1) Perhaps temporarily set TIMER_DETECTCHANGES to a small (200 ms?) value
                    * and keep coming back here until m_lastChangedPaths.empty() is true.
<<<<<<< HEAD
                    * The "for (auto lastChangedPath" loop below would be obsolete and 
=======
                    * The "for (auto lastChangedPath)" loop below would be obsolete and
>>>>>>> 4de52582
                    * path re-insertion should be postponed until m_lastChangedPaths.empty,
                    * to avoid doing very 200 ms.
                    * 2) Start a thread to process all the pending changes.
                    * *
                    * *** Also, cconsider defering program exit until the pending changes are processed.
                    */
                    if (!m_lastChangedPaths.empty())
                    {
                        for (auto lastChangedPath = m_lastChangedPaths.begin(); lastChangedPath != m_lastChangedPaths.end();)
                        {
                            if (CIgnores::Instance().IsIgnored(*lastChangedPath))
                            {
                                lastChangedPath = m_lastChangedPaths.erase(lastChangedPath);
                                continue;
                            }

                            if (m_folderSyncer.SyncFile(*lastChangedPath))
                            {
                                CTraceToOutputDebugString::Instance()(_T(__FUNCTION__) _T(": successfully synced %s\n"), lastChangedPath->c_str());
                                lastChangedPath = m_lastChangedPaths.erase(lastChangedPath);
                            }
                            else
                            {
                                CTraceToOutputDebugString::Instance()(_T(__FUNCTION__) _T(": postponing synced %s\n"), lastChangedPath->c_str());
                                ++lastChangedPath;
                            }
                        }
                        CTraceToOutputDebugString::Instance()(_T(__FUNCTION__) _T(": postponed %d syncs\n"), m_lastChangedPaths.size());
                    }
                    auto newPaths = m_watcher.GetChangedPaths();
                    assert(m_lastChangedPaths.get_allocator() == newPaths.get_allocator());
                    m_lastChangedPaths.merge(newPaths);
                    auto ignores  = m_folderSyncer.GetNotifyIgnores();
                    if (!m_lastChangedPaths.empty())
                    {
                        if (!ignores.empty())
                        {
                            for (const auto& ign : ignores)
                            {
                                auto foundIt = m_lastChangedPaths.find(ign);
                                if (foundIt != m_lastChangedPaths.end())
                                {
                                    CTraceToOutputDebugString::Instance()(_T(__FUNCTION__) _T(": remove notification for file %s\n"), foundIt->c_str());
                                    m_folderSyncer.EraseNotifyIgnores(ign);
                                    m_lastChangedPaths.erase(foundIt);  // "foundIt" becomes invalid due to .erase()
                                }
                            }
                        }
                    }

                    // m_watcher will delete from its list any path it cannot
                    // watch (removable disk, network failure).
                    // The watching may have failed because the drive wasn't ready 
                    // yet when CS started, or even due to an access violation (virus scanners, ...)
                    // Adding all pairs on timer in hope the situation
                    // got resolved.
                    for (const auto& pair : g_pairs)
                    {
                        if (!pair.m_enabled)
                            continue;
                        if ((pair.m_syncDir == BothWays) || (pair.m_syncDir == SrcToDst))
                            m_watcher.AddPath(pair.m_origPath);
                        if ((pair.m_syncDir == BothWays) || (pair.m_syncDir == DstToSrc))
                            m_watcher.AddPath(pair.m_cryptPath);
                    }
                    m_watcher.CommitPathChanges();

                    m_niData.hIcon = m_folderSyncer.GetFailureCount() > 0 ? m_iconError : m_iconNormal;
                    Shell_NotifyIcon(NIM_MODIFY, &m_niData);
                }
                break;
                case TIMER_FULLSCAN:
                {
                    if (!m_folderSyncer.IsRunning())
                    {
                        // first handle the notifications
                        for (int i = 0; i < 2; ++i)
                        {
                            if (!m_lastChangedPaths.empty())
                            {
                                for (auto lastChangedPath = m_lastChangedPaths.begin(); lastChangedPath != m_lastChangedPaths.end();)
                                {
                                    if (CIgnores::Instance().IsIgnored(*lastChangedPath))
                                    {
                                        lastChangedPath = m_lastChangedPaths.erase(lastChangedPath);
                                        continue;
                                    }

                                    if (m_folderSyncer.SyncFile(*lastChangedPath))
                                    {
                                        CTraceToOutputDebugString::Instance()(_T(__FUNCTION__) _T(": successfully synced %s (TIMER_FULLSCAN)\n"), lastChangedPath->c_str());
                                        lastChangedPath = m_lastChangedPaths.erase(lastChangedPath);
                                    }
                                    else
                                    {
                                        CTraceToOutputDebugString::Instance()(_T(__FUNCTION__) _T(": postponing synced %s (TIMER_FULLSCAN)\n"), lastChangedPath->c_str());
                                        ++lastChangedPath;
                                    }
                                }
                                CTraceToOutputDebugString::Instance()(_T(__FUNCTION__) _T(": postponed %d syncs (TIMER_FULLSCAN)\n"), m_lastChangedPaths.size());
                            }
                            auto newPaths = m_watcher.GetChangedPaths();
                            assert(m_lastChangedPaths.get_allocator() == newPaths.get_allocator());
                            m_lastChangedPaths.merge(newPaths);
                            auto ignores = m_folderSyncer.GetNotifyIgnores();
                            if (!m_lastChangedPaths.empty() && !ignores.empty())
                            {
                                for (const auto& ign : ignores)
                                {
                                    auto foundIt = m_lastChangedPaths.find(ign);
                                    if (foundIt != m_lastChangedPaths.end())
                                    {
                                        CTraceToOutputDebugString::Instance()(_T(__FUNCTION__) _T(": remove notification for file %s\n"), foundIt->c_str());
                                        m_folderSyncer.EraseNotifyIgnores(ign);
                                        m_lastChangedPaths.erase(foundIt);   // "foundIt" becomes invalid due to .erase()
                                    }
                                }
                            }
                        }
                        // now start the full scan
                        m_folderSyncer.SyncFolders(g_pairs);
                        // m_watcher.ClearPaths();
                        for (const auto& pair : g_pairs)
                        {
                            if (!pair.m_enabled)
                                continue;
                            std::wstring origPath  = pair.m_origPath;
                            std::wstring cryptPath = pair.m_cryptPath;
                            if ((pair.m_syncDir == BothWays) || (pair.m_syncDir == SrcToDst))
                                m_watcher.AddPath(origPath);
                            if ((pair.m_syncDir == BothWays) || (pair.m_syncDir == DstToSrc))
                                m_watcher.AddPath(cryptPath);
                        }
                        m_watcher.CommitPathChanges();
                    }
                    if (g_timer_fullScanInterval > 0)
                        SetTimer(*this, TIMER_FULLSCAN, g_timer_fullScanInterval, nullptr);
                    else
                        KillTimer(*this, TIMER_FULLSCAN);
                    m_niData.hIcon = m_folderSyncer.GetFailureCount() > 0 ? m_iconError : m_iconNormal;
                    Shell_NotifyIcon(NIM_MODIFY, &m_niData);
                }
                break;
            }
            break;
        case WM_QUERYENDSESSION:
            m_folderSyncer.Stop();
            m_watcher.Stop();
            return TRUE;
        case WM_CLOSE:
        case WM_ENDSESSION:
        case WM_QUIT:
            m_folderSyncer.Stop();
            m_watcher.Stop();
            ::PostQuitMessage(0);
            break;
        case CTRAYWINDOW_FILE_CHANGE_NOTIF_MSG:
        {
#ifdef _DEBUG
            const static wchar_t* const szActionNames[] = {
                L"ADDED",
                L"REMOVED",
                L"MODIFIED",
                L"RENAMED_OLD_NAME",
                L"RENAMED_NEW_NAME"};
            wchar_t          szActionName[30] = {};
            constexpr size_t nbActionNames    = sizeof(szActionNames) / sizeof(szActionNames[0]);
            constexpr size_t ActionNameSize   = sizeof(szActionName) / sizeof(szActionName[0]);
            if (wParam >= 1 && wParam <= nbActionNames)
            {
                wcsncpy_s(szActionName, szActionNames[wParam - 1], ActionNameSize - 1);
            }
            else
            {
                swprintf_s(szActionName, ActionNameSize - 1, L"unknown action %d", (int)wParam);
            }
            wchar_t* filename;
            filename = reinterpret_cast<wchar_t *>(lParam);
            CTraceToOutputDebugString::Instance()(_T(__FUNCTION__) _T(": change notification for %s (%s)\n"), filename, szActionName);
            delete filename;
#endif
            if (SetTimer(*this, TIMER_DETECTCHANGES, 1, nullptr) == 0)
            {
                _com_error comError(::GetLastError());
                LPCTSTR    comErrorText = comError.ErrorMessage();
                CTraceToOutputDebugString::Instance()(_T(__FUNCTION__) _T(": SetTimer TIMER_DETECTCHANGES at 1ms failed (%s)\n"), comErrorText);
                DebugBreak();
            }
        }
        break;
        default:
            return DefWindowProc(hwnd, uMsg, wParam, lParam);
    }

    return 0;
};

LRESULT CTrayWindow::DoCommand(int id)
{
    switch (id)
    {
        case IDM_EXIT:
            Shell_NotifyIcon(NIM_DELETE, &m_niData);
            m_watcher.Stop();
            ::PostQuitMessage(0);
            return 0;
        case IDM_ABOUT:
        {
            CAboutDlg dlg(nullptr);
            dlg.DoModal(hResource, IDD_ABOUTBOX, nullptr);
        }
        break;
        case IDM_OPTIONS:
        {
            if (m_bOptionsDialogShown)
                break;
            m_bOptionsDialogShown = true;
            COptionsDlg dlg(m_hwnd, m_folderSyncer);
            dlg.SetUpdateAvailable(m_bNewerVersionAvailable);
            dlg.SetFailures(m_folderSyncer.GetFailures());
            INT_PTR ret           = dlg.DoModal(hResource, IDD_OPTIONS, nullptr);
            m_bOptionsDialogShown = false;
            // SyncFolders() no longer stops a background task when another.
            // background task is requested by SyncFolders(). We stop it
            // directly so next run uses new parameters.
            m_folderSyncer.Stop();
            if ((ret == IDOK) || (ret == IDCANCEL))
            {
<<<<<<< HEAD
                // SyncFolders() no longer stops a background task when another.
                // background task is requested by SyncFolders(). We stop it
                // directly so next run uses new parameters.
                m_folderSyncer.StopIfNeeded(g_pairs);
=======
>>>>>>> 4de52582
                g_timer_fullScanInterval = CRegStdDWORD(L"Software\\CryptSync\\FullScanInterval", 60000 * 30);
                if (g_timer_fullScanInterval > 0)
                    m_folderSyncer.SyncFolders(g_pairs);
                else
                    m_folderSyncer.SetPairs(g_pairs);
                // m_watcher.ClearPaths();

                for (const auto& pair : g_pairs)
                {
                    if (pair.m_enabled)
                    {
                        if ((pair.m_syncDir == BothWays) || (pair.m_syncDir == SrcToDst))
                        {
                            m_watcher.AddPath(pair.m_origPath);
                        }
                        if ((pair.m_syncDir == BothWays) || (pair.m_syncDir == DstToSrc))
                        {
                            m_watcher.AddPath(pair.m_cryptPath);
                        }
                    }
                }
                m_watcher.CommitPathChanges();
                SetTimer(*this, TIMER_DETECTCHANGES, TIMER_DETECTCHANGESINTERVAL, nullptr);
                if (g_timer_fullScanInterval > 0)
                    SetTimer(*this, TIMER_FULLSCAN, g_timer_fullScanInterval, nullptr);
                else
                    KillTimer(*this, TIMER_FULLSCAN);
                m_niData.hIcon = m_folderSyncer.GetFailureCount() > 0 ? m_iconError : m_iconNormal;
                Shell_NotifyIcon(NIM_MODIFY, &m_niData);
            }
            else
            {
                Shell_NotifyIcon(NIM_DELETE, &m_niData);
                m_watcher.Stop();
                ::PostQuitMessage(0);
                return 0;
            }
        }
        break;
        case ID_FILE_SYNCNOW:
            SetTimer(*this, TIMER_FULLSCAN, 1, nullptr);
            break;
        case ID_FILE_SHOWFAILEDSYNCS:
        {
            auto         failures  = m_folderSyncer.GetFailures();
            std::wstring sFailures = L"The following paths failed to sync:\r\n";
            for (const auto& [failPath, failType] : failures)
            {
                if (failType == Encrypt)
                    sFailures += L"Encrypting : ";
                else
                    sFailures += L"Decrypting : ";
                sFailures += failPath;
                sFailures += L"\r\n";
            }
            CTextDlg dlg(*this);
            dlg.m_text = sFailures;
            dlg.DoModal(hResource, IDD_TEXTDLG, nullptr);
        }
        break;
        default:
            break;
    };
    return 1;
}

unsigned int CTrayWindow::UpdateCheckThreadEntry(void* pContext)
{
    static_cast<CTrayWindow*>(pContext)->UpdateCheckThread();
    _endthreadex(0);
    return 0;
}

void CTrayWindow::UpdateCheckThread()
{
    m_bNewerVersionAvailable = CUpdateDlg::CheckNewer();
    if (m_bNewerVersionAvailable && m_bTrayMode)
    {
        CUpdateDlg dlg(nullptr);
        dlg.DoModal(hResource, IDD_NEWERNOTIFYDLG, nullptr);
        m_bNewerVersionAvailable = false;
    }
}<|MERGE_RESOLUTION|>--- conflicted
+++ resolved
@@ -281,11 +281,7 @@
                     * Options? 
                     * 1) Perhaps temporarily set TIMER_DETECTCHANGES to a small (200 ms?) value
                     * and keep coming back here until m_lastChangedPaths.empty() is true.
-<<<<<<< HEAD
-                    * The "for (auto lastChangedPath" loop below would be obsolete and 
-=======
                     * The "for (auto lastChangedPath)" loop below would be obsolete and
->>>>>>> 4de52582
                     * path re-insertion should be postponed until m_lastChangedPaths.empty,
                     * to avoid doing very 200 ms.
                     * 2) Start a thread to process all the pending changes.
@@ -514,13 +510,6 @@
             m_folderSyncer.Stop();
             if ((ret == IDOK) || (ret == IDCANCEL))
             {
-<<<<<<< HEAD
-                // SyncFolders() no longer stops a background task when another.
-                // background task is requested by SyncFolders(). We stop it
-                // directly so next run uses new parameters.
-                m_folderSyncer.StopIfNeeded(g_pairs);
-=======
->>>>>>> 4de52582
                 g_timer_fullScanInterval = CRegStdDWORD(L"Software\\CryptSync\\FullScanInterval", 60000 * 30);
                 if (g_timer_fullScanInterval > 0)
                     m_folderSyncer.SyncFolders(g_pairs);
