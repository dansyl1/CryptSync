// CryptSync - A folder sync tool with encryption

// Copyright (C) 2012-2014, 2016, 2021-2024 - Stefan Kueng

// This program is free software; you can redistribute it and/or
// modify it under the terms of the GNU General Public License
// as published by the Free Software Foundation; either version 2
// of the License, or (at your option) any later version.

// This program is distributed in the hope that it will be useful,
// but WITHOUT ANY WARRANTY; without even the implied warranty of
// MERCHANTABILITY or FITNESS FOR A PARTICULAR PURPOSE.  See the
// GNU General Public License for more details.

// You should have received a copy of the GNU General Public License
// along with this program; if not, write to the Free Software Foundation,
// 51 Franklin Street, Fifth Floor, Boston, MA 02110-1301 USA.
//
#include "stdafx.h"
#include "TrayWindow.h"
#include "AboutDlg.h"
#include "OptionsDlg.h"
#include "Ignores.h"
#include "UpdateDlg.h"
#include "DebugOutput.h"
#include "ResString.h"

#include <WindowsX.h>
#include <process.h>

#include "TextDlg.h"
#include <comdef.h>

constexpr auto                              TIMER_DETECTCHANGES                       = 100;
constexpr auto                              TIMER_DETECTCHANGESINTERVAL               = 10000;
constexpr auto                              TIMER_FULLSCAN                            = 101;

DWORD                                       g_timer_fullScanInterval                  = CRegStdDWORD(L"Software\\CryptSync\\FullScanInterval", 60000 * 30);

static UINT                                 WM_TASKBARCREATED                         = RegisterWindowMessage(_T("TaskbarCreated"));
CTrayWindow::PFNCHANGEWINDOWMESSAGEFILTEREX CTrayWindow::m_pChangeWindowMessageFilter = nullptr;

#define PACKVERSION(major, minor) MAKELONG(minor, major)

DWORD CTrayWindow::GetDllVersion(LPCTSTR lpszDllName)
{
    DWORD     dwVersion = 0;

    HINSTANCE hInstDll  = LoadLibrary(lpszDllName);

    if (hInstDll)
    {
        DLLGETVERSIONPROC pDllGetVersion = reinterpret_cast<DLLGETVERSIONPROC>(GetProcAddress(hInstDll,
                                                                                              "DllGetVersion"));

        if (pDllGetVersion)
        {
            DLLVERSIONINFO dvi;

            SecureZeroMemory(&dvi, sizeof(dvi));
            dvi.cbSize = sizeof(dvi);

            HRESULT hr = (*pDllGetVersion)(&dvi);

            if (SUCCEEDED(hr))
            {
                dwVersion = PACKVERSION(dvi.dwMajorVersion, dvi.dwMinorVersion);
            }
        }

        FreeLibrary(hInstDll);
    }
    return dwVersion;
}

CTrayWindow::~CTrayWindow()
{
    if (m_iconNormal)
        DestroyIcon(m_iconNormal);
    if (m_iconError)
        DestroyIcon(m_iconError);
}

bool CTrayWindow::RegisterAndCreateWindow()
{
    WNDCLASSEX wcx;

    // Fill in the window class structure with default parameters
    wcx.cbSize      = sizeof(WNDCLASSEX);
    wcx.style       = CS_HREDRAW | CS_VREDRAW;
    wcx.lpfnWndProc = CWindow::stWinMsgHandler;
    wcx.cbClsExtra  = 0;
    wcx.cbWndExtra  = 0;
    wcx.hInstance   = hResource;
    wcx.hCursor     = nullptr;
    ResString clsName(hResource, IDS_APP_TITLE);
    wcx.lpszClassName = clsName;
    wcx.hIcon         = LoadIcon(hResource, MAKEINTRESOURCE(IDI_CryptSync));
    wcx.hbrBackground = nullptr;
    wcx.lpszMenuName  = nullptr;
    wcx.hIconSm       = LoadIcon(wcx.hInstance, MAKEINTRESOURCE(IDI_CryptSync));
    if (RegisterWindow(&wcx))
    {
        if (CreateEx(NULL, WS_POPUP, nullptr))
        {
            // On Vista, the message TasbarCreated may be blocked by the message filter.
            // We try to change the filter here to get this message through. If even that
            // fails, then we can't do much about it and the task bar icon won't show up again.
            HMODULE hLib = LoadLibrary(_T("user32.dll"));
            if (hLib)
            {
                m_pChangeWindowMessageFilter = reinterpret_cast<CTrayWindow::PFNCHANGEWINDOWMESSAGEFILTEREX>(GetProcAddress(hLib, "ChangeWindowMessageFilterEx"));
                if (m_pChangeWindowMessageFilter)
                {
                    (*m_pChangeWindowMessageFilter)(m_hwnd, WM_TASKBARCREATED, MSGFLT_ALLOW, nullptr);
                    (*m_pChangeWindowMessageFilter)(m_hwnd, WM_SETTINGCHANGE, MSGFLT_ALLOW, nullptr);
                }
                FreeLibrary(hLib);
            }

            ShowTrayIcon();
            return true;
        }
    }
    return false;
}

void CTrayWindow::ShowTrayIcon()
{
    if (m_iconNormal)
        DestroyIcon(m_iconNormal);
    if (m_iconError)
        DestroyIcon(m_iconError);
    m_iconNormal = static_cast<HICON>(LoadImage(hResource, MAKEINTRESOURCE(IDI_CryptSync),
                                                IMAGE_ICON, GetSystemMetrics(SM_CXSMICON), GetSystemMetrics(SM_CYSMICON), LR_DEFAULTCOLOR));
    m_iconError  = static_cast<HICON>(LoadImage(hResource, MAKEINTRESOURCE(IDI_CryptSyncError),
                                                IMAGE_ICON, GetSystemMetrics(SM_CXSMICON), GetSystemMetrics(SM_CYSMICON), LR_DEFAULTCOLOR));

    // since our main window is hidden most of the time
    // we have to add an auxiliary window to the system tray
    SecureZeroMemory(&m_niData, sizeof(m_niData));

    ULONGLONG ullVersion = GetDllVersion(_T("Shell32.dll"));
    if (ullVersion >= MAKEDLLVERULL(6, 0, 0, 0))
        m_niData.cbSize = sizeof(NOTIFYICONDATA);
    else if (ullVersion >= MAKEDLLVERULL(5, 0, 0, 0))
        m_niData.cbSize = NOTIFYICONDATA_V2_SIZE;
    else
        m_niData.cbSize = NOTIFYICONDATA_V1_SIZE;

    m_niData.uID              = IDI_CryptSync;
    m_niData.uFlags           = NIF_ICON | NIF_MESSAGE | NIF_TIP | NIF_INFO;

    m_niData.hIcon            = m_folderSyncer.GetFailureCount() > 0 ? m_iconError : m_iconNormal;
    m_niData.hWnd             = *this;
    m_niData.uCallbackMessage = TRAY_WM_MESSAGE;
    m_niData.uVersion         = 6;

    Shell_NotifyIcon(NIM_DELETE, &m_niData);
    Shell_NotifyIcon(NIM_ADD, &m_niData);
    Shell_NotifyIcon(NIM_SETVERSION, &m_niData);
    DestroyIcon(m_niData.hIcon);
}

LRESULT CTrayWindow::HandleCustomMessages(HWND /*hwnd*/, UINT uMsg, WPARAM /*wParam*/, LPARAM /*lParam*/)
{
    if (uMsg == WM_TASKBARCREATED)
    {
        ShowTrayIcon();
    }
    return 0L;
}

LRESULT CALLBACK CTrayWindow::WinMsgHandler(HWND hwnd, UINT uMsg, WPARAM wParam, LPARAM lParam)
{
    // the custom messages are not constant, therefore we can't handle them in the
    // switch-case below
    HandleCustomMessages(hwnd, uMsg, wParam, lParam);
    switch (uMsg)
    {
        case WM_DISPLAYCHANGE:
        case WM_DPICHANGED:
            ShowTrayIcon();
            break;
        case WM_CREATE:
        {
            m_watcher.SetFileChangeNotif(hwnd, CTRAYWINDOW_FILE_CHANGE_NOTIF_MSG);
            m_hwnd = hwnd;
            m_watcher.ClearPaths();
            for (const auto& pair : g_pairs)
            {
                if (!pair.m_enabled)
                    continue;
                if ((pair.m_syncDir == BothWays) || (pair.m_syncDir == SrcToDst))
                    m_watcher.AddPath(pair.m_origPath);
                if ((pair.m_syncDir == BothWays) || (pair.m_syncDir == DstToSrc))
                    m_watcher.AddPath(pair.m_cryptPath);
            }
            SetTimer(*this, TIMER_DETECTCHANGES, TIMER_DETECTCHANGESINTERVAL, nullptr);
            if (g_timer_fullScanInterval > 0)
                SetTimer(*this, TIMER_FULLSCAN, g_timer_fullScanInterval, nullptr);
            else
                KillTimer(*this, TIMER_FULLSCAN);
            unsigned int threadId = 0;
            _beginthreadex(nullptr, 0, UpdateCheckThreadEntry, this, 0, &threadId);
            if (!m_bTrayMode)
                ::PostMessage(*this, WM_COMMAND, MAKEWPARAM(IDM_OPTIONS, 1), 0);
            m_folderSyncer.SetPairs(g_pairs);
            m_folderSyncer.SetTrayWnd(m_hwnd);
            m_watcher.CommitPathChanges();
        }
        break;
        case WM_COMMAND:
            return DoCommand(LOWORD(wParam));
        case WM_PROGRESS:
        {
            m_itemsProcessed      = static_cast<int>(wParam);
            m_totalItemsToProcess = static_cast<int>(lParam);
        }
        break;
        case TRAY_WM_MESSAGE:
        {
            switch (lParam)
            {
                case WM_RBUTTONUP:
                case WM_CONTEXTMENU:
                {
                    POINT pt;
                    GetCursorPos(&pt);
                    HMENU hMenu    = LoadMenu(hResource, MAKEINTRESOURCE(IDC_CryptSync));
                    HMENU hPopMenu = GetSubMenu(hMenu, 0);
                    if (m_folderSyncer.GetFailureCount() == 0)
                    {
                        EnableMenuItem(hPopMenu, ID_FILE_SHOWFAILEDSYNCS, MF_BYCOMMAND | MF_DISABLED);
                    }
                    SetForegroundWindow(*this);
                    TrackPopupMenu(hPopMenu, TPM_LEFTALIGN | TPM_RIGHTBUTTON, pt.x, pt.y, 0, *this, nullptr);
                    DestroyMenu(hMenu);
                }
                break;
                case WM_LBUTTONDOWN:
                {
                    ::PostMessage(*this, WM_COMMAND, MAKEWPARAM(IDM_OPTIONS, 1), 0);
                }
                break;
                case WM_LBUTTONDBLCLK:
                {
                }
                break;
                case WM_MOUSEMOVE:
                {
                    int   count    = static_cast<int>(m_folderSyncer.GetFailureCount());
                    WCHAR buf[200] = {0};
                    if (count)
                        swprintf_s(buf, L"%d items failed to synchronize", count);
                    else if (m_totalItemsToProcess)
                        swprintf_s(buf, L"Synched %d of %d items", m_itemsProcessed, m_totalItemsToProcess);
                    else
                        wcscpy_s(buf, L"synchronization ok");
                    m_niData.uFlags = NIF_TIP;
                    wcsncpy_s(m_niData.szTip, _countof(m_niData.szTip), buf, _countof(m_niData.szTip));
                    Shell_NotifyIcon(NIM_MODIFY, &m_niData);
                }
                break;
            }
        }
        break;
        case WM_DESTROY:
            Shell_NotifyIcon(NIM_DELETE, &m_niData);
            PostQuitMessage(0);
            break;
        case WM_TIMER:
            switch (wParam)
            {
                case TIMER_DETECTCHANGES:
                {
                    SetTimer(*this, TIMER_DETECTCHANGES, TIMER_DETECTCHANGESINTERVAL, nullptr);
                    /*
                    * if Options dialog is open, it will become unresponsive until all SyncFile() 
                    * below are done (same thing for TrayWindow icon). 
                    * Options? 
                    * 1) Perhaps temporarily set TIMER_DETECTCHANGES to a small (200 ms?) value
                    * and keep coming back here until m_lastChangedPaths.empty() is true.
                    * The "for (auto lastChangedPath" loop below would be obsolete and 
                    * path re-insertion should be postponed until m_lastChangedPaths.empty,
                    * to avoid doing very 200 ms.
                    * 2) Start a thread to process all the pending changes.
                    * *
                    * *** Also, cconsider defering program exit until the pending changes are processed.
                    */
                    if (!m_lastChangedPaths.empty())
                    {
                        for (auto lastChangedPath = m_lastChangedPaths.begin(); lastChangedPath != m_lastChangedPaths.end();)
                        {
                            if (CIgnores::Instance().IsIgnored(*lastChangedPath))
                            {
                                lastChangedPath = m_lastChangedPaths.erase(lastChangedPath);
                                continue;
                            }

                            if (m_folderSyncer.SyncFile(*lastChangedPath))
                            {
                                CTraceToOutputDebugString::Instance()(_T(__FUNCTION__) _T(": successfully synced %s\n"), lastChangedPath->c_str());
                                lastChangedPath = m_lastChangedPaths.erase(lastChangedPath);
                            }
                            else
                            {
                                CTraceToOutputDebugString::Instance()(_T(__FUNCTION__) _T(": postponing synced %s\n"), lastChangedPath->c_str());
                                lastChangedPath++;
                            }
                        }
                        CTraceToOutputDebugString::Instance()(_T(__FUNCTION__) _T(": postponed %d syncs\n"), m_lastChangedPaths.size());
                    }
                    auto newPaths = m_watcher.GetChangedPaths();
                    assert(m_lastChangedPaths.get_allocator() == newPaths.get_allocator());
                    m_lastChangedPaths.merge(newPaths);
                    auto ignores  = m_folderSyncer.GetNotifyIgnores();
                    if (!m_lastChangedPaths.empty())
                    {
                        if (!ignores.empty())
                        {
                            for (const auto& ign : ignores)
                            {
                                auto foundIt = m_lastChangedPaths.find(ign);
                                if (foundIt != m_lastChangedPaths.end())
                                {
                                    CTraceToOutputDebugString::Instance()(_T(__FUNCTION__) _T(": remove notification for file %s\n"), foundIt->c_str());
                                    m_folderSyncer.EraseNotifyIgnores(ign);
                                    m_lastChangedPaths.erase(foundIt);  // "foundIt" becomes invalid due to .erase()
                                }
                            }
                        }
                    }

                    // m_watcher will delete from its list any path it cannot
                    // watch (removable disk, network failure).
                    // The watching may have failed because the drive wasn't ready 
                    // yet when CS started, or even due to an access violation (virus scanners, ...)
                    // Adding all pairs on timer in hope the situation
                    // got resolved.
                    for (const auto& pair : g_pairs)
                    {
                        if (!pair.m_enabled)
                            continue;
                        if ((pair.m_syncDir == BothWays) || (pair.m_syncDir == SrcToDst))
                            m_watcher.AddPath(pair.m_origPath);
                        if ((pair.m_syncDir == BothWays) || (pair.m_syncDir == DstToSrc))
                            m_watcher.AddPath(pair.m_cryptPath);
                    }
                    m_watcher.CommitPathChanges();

                    m_niData.hIcon = m_folderSyncer.GetFailureCount() > 0 ? m_iconError : m_iconNormal;
                    Shell_NotifyIcon(NIM_MODIFY, &m_niData);
                }
                break;
                case TIMER_FULLSCAN:
                {
                    if (!m_folderSyncer.IsRunning())
                    {
                        // first handle the notifications
                        for (int i = 0; i < 2; ++i)
                        {
                            if (!m_lastChangedPaths.empty())
                            {
                                for (auto lastChangedPath = m_lastChangedPaths.begin(); lastChangedPath != m_lastChangedPaths.end();)
                                {
                                    if (CIgnores::Instance().IsIgnored(*lastChangedPath))
                                    {
                                        lastChangedPath = m_lastChangedPaths.erase(lastChangedPath);
                                        continue;
                                    }

                                    if (m_folderSyncer.SyncFile(*lastChangedPath))
                                    {
                                        CTraceToOutputDebugString::Instance()(_T(__FUNCTION__) _T(": successfully synced %s (TIMER_FULLSCAN)\n"), lastChangedPath->c_str());
                                        lastChangedPath = m_lastChangedPaths.erase(lastChangedPath);
                                    }
                                    else
                                    {
                                        CTraceToOutputDebugString::Instance()(_T(__FUNCTION__) _T(": postponing synced %s (TIMER_FULLSCAN)\n"), lastChangedPath->c_str());
                                        lastChangedPath++;
                                    }
                                }
                                CTraceToOutputDebugString::Instance()(_T(__FUNCTION__) _T(": postponed %d syncs (TIMER_FULLSCAN)\n"), m_lastChangedPaths.size());
                            }
                            auto newPaths = m_watcher.GetChangedPaths();
                            assert(m_lastChangedPaths.get_allocator() == newPaths.get_allocator());
                            m_lastChangedPaths.merge(newPaths);
                            auto ignores = m_folderSyncer.GetNotifyIgnores();
                            if (!m_lastChangedPaths.empty() && !ignores.empty())
                            {
                                for (const auto& ign : ignores)
                                {
                                    auto foundIt = m_lastChangedPaths.find(ign);
                                    if (foundIt != m_lastChangedPaths.end())
                                    {
                                        CTraceToOutputDebugString::Instance()(_T(__FUNCTION__) _T(": remove notification for file %s\n"), foundIt->c_str());
                                        m_folderSyncer.EraseNotifyIgnores(ign);
                                        m_lastChangedPaths.erase(foundIt);   // "foundIt" becomes invalid due to .erase()
                                    }
                                }
                            }
                        }
                        // now start the full scan
                        m_folderSyncer.SyncFolders(g_pairs);
                        // m_watcher.ClearPaths();
                        for (const auto& pair : g_pairs)
                        {
                            if (!pair.m_enabled)
                                continue;
                            std::wstring origPath  = pair.m_origPath;
                            std::wstring cryptPath = pair.m_cryptPath;
                            if ((pair.m_syncDir == BothWays) || (pair.m_syncDir == SrcToDst))
                                m_watcher.AddPath(origPath);
                            if ((pair.m_syncDir == BothWays) || (pair.m_syncDir == DstToSrc))
                                m_watcher.AddPath(cryptPath);
                        }
                        m_watcher.CommitPathChanges();
                    }
                    if (g_timer_fullScanInterval > 0)
                        SetTimer(*this, TIMER_FULLSCAN, g_timer_fullScanInterval, nullptr);
                    else
                        KillTimer(*this, TIMER_FULLSCAN);
                    m_niData.hIcon = m_folderSyncer.GetFailureCount() > 0 ? m_iconError : m_iconNormal;
                    Shell_NotifyIcon(NIM_MODIFY, &m_niData);
                }
                break;
            }
            break;
        case WM_QUERYENDSESSION:
            m_folderSyncer.Stop();
            m_watcher.Stop();
            return TRUE;
        case WM_CLOSE:
        case WM_ENDSESSION:
        case WM_QUIT:
            m_folderSyncer.Stop();
            m_watcher.Stop();
            ::PostQuitMessage(0);
            break;
        case CTRAYWINDOW_FILE_CHANGE_NOTIF_MSG:
        {
#ifdef _DEBUG
            const static wchar_t* const szActionNames[] = {
                L"ADDED",
                L"REMOVED",
                L"MODIFIED",
                L"RENAMED_OLD_NAME",
                L"RENAMED_NEW_NAME"};
            wchar_t          szActionName[30] = {};
            constexpr size_t nbActionNames    = sizeof(szActionNames) / sizeof(szActionNames[0]);
            constexpr size_t ActionNameSize   = sizeof(szActionName) / sizeof(szActionName[0]);
            if (wParam >= 1 && wParam <= nbActionNames)
            {
                wcsncpy_s(szActionName, szActionNames[wParam - 1], ActionNameSize - 1);
            }
            else
            {
                swprintf_s(szActionName, ActionNameSize - 1, L"unknown action %d", (int)wParam);
            }
            wchar_t* filename;
            filename = reinterpret_cast<wchar_t *>(lParam);
            CTraceToOutputDebugString::Instance()(_T(__FUNCTION__) _T(": change notification for %s (%s)\n"), filename, szActionName);
            delete filename;
#endif
            if (SetTimer(*this, TIMER_DETECTCHANGES, 1, nullptr) == 0)
            {
                _com_error comError(::GetLastError());
                LPCTSTR    comErrorText = comError.ErrorMessage();
                CTraceToOutputDebugString::Instance()(_T(__FUNCTION__) _T(": SetTimer TIMER_DETECTCHANGES at 1ms failed (%s)\n"), comErrorText);
                DebugBreak();
            }
        }
        break;
        default:
            return DefWindowProc(hwnd, uMsg, wParam, lParam);
    }

    return 0;
};

LRESULT CTrayWindow::DoCommand(int id)
{
    switch (id)
    {
        case IDM_EXIT:
            Shell_NotifyIcon(NIM_DELETE, &m_niData);
            m_watcher.Stop();
            ::PostQuitMessage(0);
            return 0;
        case IDM_ABOUT:
        {
            CAboutDlg dlg(nullptr);
            dlg.DoModal(hResource, IDD_ABOUTBOX, nullptr);
        }
        break;
        case IDM_OPTIONS:
        {
            if (m_bOptionsDialogShown)
                break;
            m_bOptionsDialogShown = true;
            COptionsDlg dlg(m_hwnd, m_folderSyncer);
            dlg.SetUpdateAvailable(m_bNewerVersionAvailable);
            dlg.SetFailures(m_folderSyncer.GetFailures());
            INT_PTR ret           = dlg.DoModal(hResource, IDD_OPTIONS, nullptr);
            m_bOptionsDialogShown = false;
            if ((ret == IDOK) || (ret == IDCANCEL))
            {
<<<<<<< HEAD
                // SyncFolders() no longer stops a background task when another. 
				// background task is requested by SyncFolders(). We stop it
=======
                // SyncFolders() no longer stops a background task when another.
                // background task is requested by SyncFolders(). We stop it
>>>>>>> cb066ba8
                // directly so next run uses new parameters.
                m_folderSyncer.Stop();
                g_timer_fullScanInterval = CRegStdDWORD(L"Software\\CryptSync\\FullScanInterval", 60000 * 30);
                if (g_timer_fullScanInterval > 0)
                    m_folderSyncer.SyncFolders(g_pairs);
                else
                    m_folderSyncer.SetPairs(g_pairs);
                // m_watcher.ClearPaths();

                for (const auto& pair : g_pairs)
                {
                    if (pair.m_enabled)
                    {
                        if ((pair.m_syncDir == BothWays) || (pair.m_syncDir == SrcToDst))
                        {
                            m_watcher.AddPath(pair.m_origPath);
                        }
                        if ((pair.m_syncDir == BothWays) || (pair.m_syncDir == DstToSrc))
                        {
                            m_watcher.AddPath(pair.m_cryptPath);
                        }
                    }
                }
                m_watcher.CommitPathChanges();
                SetTimer(*this, TIMER_DETECTCHANGES, TIMER_DETECTCHANGESINTERVAL, nullptr);
                if (g_timer_fullScanInterval > 0)
                    SetTimer(*this, TIMER_FULLSCAN, g_timer_fullScanInterval, nullptr);
                else
                    KillTimer(*this, TIMER_FULLSCAN);
                m_niData.hIcon = m_folderSyncer.GetFailureCount() > 0 ? m_iconError : m_iconNormal;
                Shell_NotifyIcon(NIM_MODIFY, &m_niData);
            }
            else
            {
                Shell_NotifyIcon(NIM_DELETE, &m_niData);
                m_watcher.Stop();
                ::PostQuitMessage(0);
                return 0;
            }
        }
        break;
        case ID_FILE_SYNCNOW:
            SetTimer(*this, TIMER_FULLSCAN, 1, nullptr);
            break;
        case ID_FILE_SHOWFAILEDSYNCS:
        {
            auto         failures  = m_folderSyncer.GetFailures();
            std::wstring sFailures = L"The following paths failed to sync:\r\n";
            for (const auto& [failPath, failType] : failures)
            {
                if (failType == Encrypt)
                    sFailures += L"Encrypting : ";
                else
                    sFailures += L"Decrypting : ";
                sFailures += failPath;
                sFailures += L"\r\n";
            }
            CTextDlg dlg(*this);
            dlg.m_text = sFailures;
            dlg.DoModal(hResource, IDD_TEXTDLG, nullptr);
        }
        break;
        default:
            break;
    };
    return 1;
}

unsigned int CTrayWindow::UpdateCheckThreadEntry(void* pContext)
{
    static_cast<CTrayWindow*>(pContext)->UpdateCheckThread();
    _endthreadex(0);
    return 0;
}

void CTrayWindow::UpdateCheckThread()
{
    m_bNewerVersionAvailable = CUpdateDlg::CheckNewer();
    if (m_bNewerVersionAvailable && m_bTrayMode)
    {
        CUpdateDlg dlg(nullptr);
        dlg.DoModal(hResource, IDD_NEWERNOTIFYDLG, nullptr);
        m_bNewerVersionAvailable = false;
    }
}<|MERGE_RESOLUTION|>--- conflicted
+++ resolved
@@ -506,13 +506,8 @@
             m_bOptionsDialogShown = false;
             if ((ret == IDOK) || (ret == IDCANCEL))
             {
-<<<<<<< HEAD
-                // SyncFolders() no longer stops a background task when another. 
-				// background task is requested by SyncFolders(). We stop it
-=======
                 // SyncFolders() no longer stops a background task when another.
                 // background task is requested by SyncFolders(). We stop it
->>>>>>> cb066ba8
                 // directly so next run uses new parameters.
                 m_folderSyncer.Stop();
                 g_timer_fullScanInterval = CRegStdDWORD(L"Software\\CryptSync\\FullScanInterval", 60000 * 30);
