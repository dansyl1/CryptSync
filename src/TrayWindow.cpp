// CryptSync - A folder sync tool with encryption

// Copyright (C) 2012-2014, 2016, 2021-2024 - Stefan Kueng

// This program is free software; you can redistribute it and/or
// modify it under the terms of the GNU General Public License
// as published by the Free Software Foundation; either version 2
// of the License, or (at your option) any later version.

// This program is distributed in the hope that it will be useful,
// but WITHOUT ANY WARRANTY; without even the implied warranty of
// MERCHANTABILITY or FITNESS FOR A PARTICULAR PURPOSE.  See the
// GNU General Public License for more details.

// You should have received a copy of the GNU General Public License
// along with this program; if not, write to the Free Software Foundation,
// 51 Franklin Street, Fifth Floor, Boston, MA 02110-1301 USA.
//
#include "stdafx.h"
#include "TrayWindow.h"
#include "AboutDlg.h"
#include "OptionsDlg.h"
#include "Ignores.h"
#include "UpdateDlg.h"
#include "DebugOutput.h"
#include "ResString.h"

#include <WindowsX.h>
#include <process.h>

#include "TextDlg.h"
#include <comdef.h>

constexpr auto                              TIMER_DETECTCHANGES                       = 100;
constexpr auto                              TIMER_DETECTCHANGESINTERVAL               = 10000;
constexpr auto                              TIMER_FULLSCAN                            = 101;

DWORD                                       g_timer_fullScanInterval                  = CRegStdDWORD(L"Software\\CryptSync\\FullScanInterval", 60000 * 30);

static UINT                                 WM_TASKBARCREATED                         = RegisterWindowMessage(_T("TaskbarCreated"));
CTrayWindow::PFNCHANGEWINDOWMESSAGEFILTEREX CTrayWindow::m_pChangeWindowMessageFilter = nullptr;

#define PACKVERSION(major, minor) MAKELONG(minor, major)

DWORD CTrayWindow::GetDllVersion(LPCTSTR lpszDllName)
{
    DWORD     dwVersion = 0;

    HINSTANCE hInstDll  = LoadLibrary(lpszDllName);

    if (hInstDll)
    {
        DLLGETVERSIONPROC pDllGetVersion = reinterpret_cast<DLLGETVERSIONPROC>(GetProcAddress(hInstDll,
                                                                                              "DllGetVersion"));

        if (pDllGetVersion)
        {
            DLLVERSIONINFO dvi;

            SecureZeroMemory(&dvi, sizeof(dvi));
            dvi.cbSize = sizeof(dvi);

            HRESULT hr = (*pDllGetVersion)(&dvi);

            if (SUCCEEDED(hr))
            {
                dwVersion = PACKVERSION(dvi.dwMajorVersion, dvi.dwMinorVersion);
            }
        }

        FreeLibrary(hInstDll);
    }
    return dwVersion;
}

CTrayWindow::~CTrayWindow()
{
    if (m_iconNormal)
        DestroyIcon(m_iconNormal);
    if (m_iconError)
        DestroyIcon(m_iconError);
}

bool CTrayWindow::RegisterAndCreateWindow()
{
    WNDCLASSEX wcx;

    // Fill in the window class structure with default parameters
    wcx.cbSize      = sizeof(WNDCLASSEX);
    wcx.style       = CS_HREDRAW | CS_VREDRAW;
    wcx.lpfnWndProc = CWindow::stWinMsgHandler;
    wcx.cbClsExtra  = 0;
    wcx.cbWndExtra  = 0;
    wcx.hInstance   = hResource;
    wcx.hCursor     = nullptr;
    ResString clsName(hResource, IDS_APP_TITLE);
    wcx.lpszClassName = clsName;
    wcx.hIcon         = LoadIcon(hResource, MAKEINTRESOURCE(IDI_CryptSync));
    wcx.hbrBackground = nullptr;
    wcx.lpszMenuName  = nullptr;
    wcx.hIconSm       = LoadIcon(wcx.hInstance, MAKEINTRESOURCE(IDI_CryptSync));
    if (RegisterWindow(&wcx))
    {
        if (CreateEx(NULL, WS_POPUP, nullptr))
        {
            // On Vista, the message TasbarCreated may be blocked by the message filter.
            // We try to change the filter here to get this message through. If even that
            // fails, then we can't do much about it and the task bar icon won't show up again.
            HMODULE hLib = LoadLibrary(_T("user32.dll"));
            if (hLib)
            {
                m_pChangeWindowMessageFilter = reinterpret_cast<CTrayWindow::PFNCHANGEWINDOWMESSAGEFILTEREX>(GetProcAddress(hLib, "ChangeWindowMessageFilterEx"));
                if (m_pChangeWindowMessageFilter)
                {
                    (*m_pChangeWindowMessageFilter)(m_hwnd, WM_TASKBARCREATED, MSGFLT_ALLOW, nullptr);
                    (*m_pChangeWindowMessageFilter)(m_hwnd, WM_SETTINGCHANGE, MSGFLT_ALLOW, nullptr);
                }
                FreeLibrary(hLib);
            }

            ShowTrayIcon();
            return true;
        }
    }
    return false;
}

void CTrayWindow::ShowTrayIcon()
{
    if (m_iconNormal)
        DestroyIcon(m_iconNormal);
    if (m_iconError)
        DestroyIcon(m_iconError);
    m_iconNormal = static_cast<HICON>(LoadImage(hResource, MAKEINTRESOURCE(IDI_CryptSync),
                                                IMAGE_ICON, GetSystemMetrics(SM_CXSMICON), GetSystemMetrics(SM_CYSMICON), LR_DEFAULTCOLOR));
    m_iconError  = static_cast<HICON>(LoadImage(hResource, MAKEINTRESOURCE(IDI_CryptSyncError),
                                                IMAGE_ICON, GetSystemMetrics(SM_CXSMICON), GetSystemMetrics(SM_CYSMICON), LR_DEFAULTCOLOR));

    // since our main window is hidden most of the time
    // we have to add an auxiliary window to the system tray
    SecureZeroMemory(&m_niData, sizeof(m_niData));

    ULONGLONG ullVersion = GetDllVersion(_T("Shell32.dll"));
    if (ullVersion >= MAKEDLLVERULL(6, 0, 0, 0))
        m_niData.cbSize = sizeof(NOTIFYICONDATA);
    else if (ullVersion >= MAKEDLLVERULL(5, 0, 0, 0))
        m_niData.cbSize = NOTIFYICONDATA_V2_SIZE;
    else
        m_niData.cbSize = NOTIFYICONDATA_V1_SIZE;

    m_niData.uID              = IDI_CryptSync;
    m_niData.uFlags           = NIF_ICON | NIF_MESSAGE | NIF_TIP | NIF_INFO;

    m_niData.hIcon            = m_folderSyncer.GetFailureCount() > 0 ? m_iconError : m_iconNormal;
    m_niData.hWnd             = *this;
    m_niData.uCallbackMessage = TRAY_WM_MESSAGE;
    m_niData.uVersion         = 6;

    Shell_NotifyIcon(NIM_DELETE, &m_niData);
    Shell_NotifyIcon(NIM_ADD, &m_niData);
    Shell_NotifyIcon(NIM_SETVERSION, &m_niData);
    DestroyIcon(m_niData.hIcon);
}

LRESULT CTrayWindow::HandleCustomMessages(HWND /*hwnd*/, UINT uMsg, WPARAM /*wParam*/, LPARAM /*lParam*/)
{
    if (uMsg == WM_TASKBARCREATED)
    {
        ShowTrayIcon();
    }
    return 0L;
}

LRESULT CALLBACK CTrayWindow::WinMsgHandler(HWND hwnd, UINT uMsg, WPARAM wParam, LPARAM lParam)
{
    // the custom messages are not constant, therefore we can't handle them in the
    // switch-case below
    HandleCustomMessages(hwnd, uMsg, wParam, lParam);
    switch (uMsg)
    {
        case WM_DISPLAYCHANGE:
        case WM_DPICHANGED:
            ShowTrayIcon();
            break;
        case WM_CREATE:
        {
            m_watcher.SetFileChangeNotif(hwnd, CTRAYWINDOW_FILE_CHANGE_NOTIF_MSG);
            m_hwnd = hwnd;
            m_watcher.ClearPaths();
            for (const auto& pair : g_pairs)
            {
                if (!pair.m_enabled)
                    continue;
                if ((pair.m_syncDir == BothWays) || (pair.m_syncDir == SrcToDst))
                    m_watcher.AddPath(pair.m_origPath);
                if ((pair.m_syncDir == BothWays) || (pair.m_syncDir == DstToSrc))
                    m_watcher.AddPath(pair.m_cryptPath);
            }
            SetTimer(*this, TIMER_DETECTCHANGES, TIMER_DETECTCHANGESINTERVAL, nullptr);
            if (g_timer_fullScanInterval > 0)
                SetTimer(*this, TIMER_FULLSCAN, g_timer_fullScanInterval, nullptr);
            else
                KillTimer(*this, TIMER_FULLSCAN);
            unsigned int threadId = 0;
            _beginthreadex(nullptr, 0, UpdateCheckThreadEntry, this, 0, &threadId);
            if (!m_bTrayMode)
                ::PostMessage(*this, WM_COMMAND, MAKEWPARAM(IDM_OPTIONS, 1), 0);
            m_folderSyncer.SetPairs(g_pairs);
            m_folderSyncer.SetTrayWnd(m_hwnd);
            m_watcher.CommitPathChanges();
        }
        break;
        case WM_COMMAND:
            return DoCommand(LOWORD(wParam));
        case WM_PROGRESS:
        {
            m_itemsProcessed      = static_cast<int>(wParam);
            m_totalItemsToProcess = static_cast<int>(lParam);
        }
        break;
        case TRAY_WM_MESSAGE:
        {
            switch (lParam)
            {
                case WM_RBUTTONUP:
                case WM_CONTEXTMENU:
                {
                    POINT pt;
                    GetCursorPos(&pt);
                    HMENU hMenu    = LoadMenu(hResource, MAKEINTRESOURCE(IDC_CryptSync));
                    HMENU hPopMenu = GetSubMenu(hMenu, 0);
                    if (m_folderSyncer.GetFailureCount() == 0)
                    {
                        EnableMenuItem(hPopMenu, ID_FILE_SHOWFAILEDSYNCS, MF_BYCOMMAND | MF_DISABLED);
                    }
                    SetForegroundWindow(*this);
                    TrackPopupMenu(hPopMenu, TPM_LEFTALIGN | TPM_RIGHTBUTTON, pt.x, pt.y, 0, *this, nullptr);
                    DestroyMenu(hMenu);
                }
                break;
                case WM_LBUTTONDOWN:
                {
                    ::PostMessage(*this, WM_COMMAND, MAKEWPARAM(IDM_OPTIONS, 1), 0);
                }
                break;
                case WM_LBUTTONDBLCLK:
                {
                }
                break;
                case WM_MOUSEMOVE:
                {
                    int   count    = static_cast<int>(m_folderSyncer.GetFailureCount());
                    WCHAR buf[200] = {0};
                    if (count)
                        swprintf_s(buf, L"%d items failed to synchronize", count);
                    else if (m_totalItemsToProcess)
                        swprintf_s(buf, L"Synched %d of %d items", m_itemsProcessed, m_totalItemsToProcess);
                    else
                        wcscpy_s(buf, L"synchronization ok");
                    m_niData.uFlags = NIF_TIP;
                    wcsncpy_s(m_niData.szTip, _countof(m_niData.szTip), buf, _countof(m_niData.szTip));
                    Shell_NotifyIcon(NIM_MODIFY, &m_niData);
                }
                break;
            }
        }
        break;
        case WM_DESTROY:
            Shell_NotifyIcon(NIM_DELETE, &m_niData);
            PostQuitMessage(0);
            break;
        case WM_TIMER:
            switch (wParam)
            {
                case TIMER_DETECTCHANGES:
                {
                    SetTimer(*this, TIMER_DETECTCHANGES, TIMER_DETECTCHANGESINTERVAL, nullptr);
                    /*
<<<<<<< HEAD
                    * if Options dialog is open, it will become unresponsive until all SyncFile() 
                    * below are done (same thing for TrayWindow icon). 
                    * Options? 
                    * 1) Perhaps temporarily set TIMER_DETECTCHANGES to a small (200 ms?) value
                    * and keep coming back here until m_lastChangedPaths.empty() is true.
                    * The "for (auto lastChangedPath" loop below would be obsolete and 
                    * path re-insertion should be postponed until m_lastChangedPaths.empty,
                    * to avoid doing very 200 ms.
                    * 2) Start a thread to process all the pending changes.
                    * *
                    * *** Also, cconsider defering program exit until the pending changes are processed.
=======
                    * if Options dialog is open, it will become unresponsive until all SyncFile()
                    * below are done (same thing for TrayWindow icon).
                    * Options?
                    * Perhaps temporarily set TIMER_DETECTCHANGES to a small (200 ms?) value
                    * and keep coming back here until m_lastChangedPaths.empty() is true.
                    * The "for (auto lastChangedPath" loop below would be obsolete and
                    * path re-insertion should be postponed until m_lastChangedPaths.empty,
                    * to avoid doing very 200 ms.
>>>>>>> 89ca6b7a
                    */
                    if (!m_lastChangedPaths.empty())
                    {
                        for (auto lastChangedPath = m_lastChangedPaths.begin(); lastChangedPath != m_lastChangedPaths.end();)
                        {
                            if (CIgnores::Instance().IsIgnored(*lastChangedPath))
                            {
                                lastChangedPath = m_lastChangedPaths.erase(lastChangedPath);
                                continue;
                            }

                            if (m_folderSyncer.SyncFile(*lastChangedPath))
                            {
                                CTraceToOutputDebugString::Instance()(_T(__FUNCTION__) _T(": successfully synced %s\n"), lastChangedPath->c_str());
                                lastChangedPath = m_lastChangedPaths.erase(lastChangedPath);
                            }
                            else
                            {
                                CTraceToOutputDebugString::Instance()(_T(__FUNCTION__) _T(": postponing synced %s\n"), lastChangedPath->c_str());
                                lastChangedPath++;
                            }
                        }
                        CTraceToOutputDebugString::Instance()(_T(__FUNCTION__) _T(": postponed %d syncs\n"), m_lastChangedPaths.size());
                    }
                    auto newPaths = m_watcher.GetChangedPaths();
                    assert(m_lastChangedPaths.get_allocator() == newPaths.get_allocator());
                    m_lastChangedPaths.merge(newPaths);
                    auto ignores  = m_folderSyncer.GetNotifyIgnores();
                    if (!m_lastChangedPaths.empty())
                    {
                        if (!ignores.empty())
                        {
                            for (const auto& ign : ignores)
                            {
                                auto foundIt = m_lastChangedPaths.find(ign);
                                if (foundIt != m_lastChangedPaths.end())
                                {
                                    CTraceToOutputDebugString::Instance()(_T(__FUNCTION__) _T(": remove notification for file %s\n"), foundIt->c_str());
                                    m_folderSyncer.EraseNotifyIgnores(ign);
                                    m_lastChangedPaths.erase(foundIt);  // "foundIt" becomes invalid due to .erase()
                                }
                            }
                        }
                    }

                    // m_watcher will delete from its list any path it cannot
                    // watch (removable disk, network failure).
                    // The watching may have failed because the drive wasn't ready 
                    // yet when CS started, or even due to an access violation (virus scanners, ...)
                    // Adding all pairs on timer in hope the situation
                    // got resolved.
                    for (const auto& pair : g_pairs)
                    {
                        if (!pair.m_enabled)
                            continue;
                        if ((pair.m_syncDir == BothWays) || (pair.m_syncDir == SrcToDst))
                            m_watcher.AddPath(pair.m_origPath);
                        if ((pair.m_syncDir == BothWays) || (pair.m_syncDir == DstToSrc))
                            m_watcher.AddPath(pair.m_cryptPath);
                    }
                    m_watcher.CommitPathChanges();

                    m_niData.hIcon = m_folderSyncer.GetFailureCount() > 0 ? m_iconError : m_iconNormal;
                    Shell_NotifyIcon(NIM_MODIFY, &m_niData);
                }
                break;
                case TIMER_FULLSCAN:
                {
                    if (!m_folderSyncer.IsRunning())
                    {
                        // first handle the notifications
                        for (int i = 0; i < 2; ++i)
                        {
                            if (!m_lastChangedPaths.empty())
                            {
                                for (auto lastChangedPath = m_lastChangedPaths.begin(); lastChangedPath != m_lastChangedPaths.end();)
                                {
                                    if (CIgnores::Instance().IsIgnored(*lastChangedPath))
                                    {
                                        lastChangedPath = m_lastChangedPaths.erase(lastChangedPath);
                                        continue;
                                    }

                                    if (m_folderSyncer.SyncFile(*lastChangedPath))
                                    {
                                        CTraceToOutputDebugString::Instance()(_T(__FUNCTION__) _T(": successfully synced %s (TIMER_FULLSCAN)\n"), lastChangedPath->c_str());
                                        lastChangedPath = m_lastChangedPaths.erase(lastChangedPath);
                                    }
                                    else
                                    {
                                        CTraceToOutputDebugString::Instance()(_T(__FUNCTION__) _T(": postponing synced %s (TIMER_FULLSCAN)\n"), lastChangedPath->c_str());
                                        lastChangedPath++;
                                    }
                                }
                                CTraceToOutputDebugString::Instance()(_T(__FUNCTION__) _T(": postponed %d syncs (TIMER_FULLSCAN)\n"), m_lastChangedPaths.size());
                            }
                            auto newPaths = m_watcher.GetChangedPaths();
                            assert(m_lastChangedPaths.get_allocator() == newPaths.get_allocator());
                            m_lastChangedPaths.merge(newPaths);
                            auto ignores = m_folderSyncer.GetNotifyIgnores();
                            if (!m_lastChangedPaths.empty() && !ignores.empty())
                            {
                                for (const auto& ign : ignores)
                                {
                                    auto foundIt = m_lastChangedPaths.find(ign);
                                    if (foundIt != m_lastChangedPaths.end())
                                    {
                                        CTraceToOutputDebugString::Instance()(_T(__FUNCTION__) _T(": remove notification for file %s\n"), foundIt->c_str());
                                        m_folderSyncer.EraseNotifyIgnores(ign);
                                        m_lastChangedPaths.erase(foundIt);   // "foundIt" becomes invalid due to .erase()
                                    }
                                }
                            }
                        }
                        // now start the full scan
                        m_folderSyncer.SyncFolders(g_pairs);
                        // m_watcher.ClearPaths();
                        for (const auto& pair : g_pairs)
                        {
                            if (!pair.m_enabled)
                                continue;
                            std::wstring origPath  = pair.m_origPath;
                            std::wstring cryptPath = pair.m_cryptPath;
                            if ((pair.m_syncDir == BothWays) || (pair.m_syncDir == SrcToDst))
                                m_watcher.AddPath(origPath);
                            if ((pair.m_syncDir == BothWays) || (pair.m_syncDir == DstToSrc))
                                m_watcher.AddPath(cryptPath);
                        }
                        m_watcher.CommitPathChanges();
                    }
                    if (g_timer_fullScanInterval > 0)
                        SetTimer(*this, TIMER_FULLSCAN, g_timer_fullScanInterval, nullptr);
                    else
                        KillTimer(*this, TIMER_FULLSCAN);
                    m_niData.hIcon = m_folderSyncer.GetFailureCount() > 0 ? m_iconError : m_iconNormal;
                    Shell_NotifyIcon(NIM_MODIFY, &m_niData);
                }
                break;
            }
            break;
        case WM_QUERYENDSESSION:
            m_folderSyncer.Stop();
            m_watcher.Stop();
            return TRUE;
        case WM_CLOSE:
        case WM_ENDSESSION:
        case WM_QUIT:
            m_folderSyncer.Stop();
            m_watcher.Stop();
            ::PostQuitMessage(0);
            break;
        case CTRAYWINDOW_FILE_CHANGE_NOTIF_MSG:
        {
#ifdef _DEBUG
            const static wchar_t* const szActionNames[] = {
                L"ADDED",
                L"REMOVED",
                L"MODIFIED",
                L"RENAMED_OLD_NAME",
                L"RENAMED_NEW_NAME"};
            wchar_t szActionName[100];
            szActionName[(sizeof(szActionName) / sizeof(szActionName[0])) - 1] = 0;
            if (wParam >= 1 && wParam <= (sizeof(szActionNames) / sizeof(szActionNames[0])))
            {
                wcsncpy_s(szActionName, szActionNames[wParam - 1], (sizeof(szActionName) / sizeof(szActionName[0])) - 1);
            }
            else
            {
                swprintf_s(szActionName, (sizeof(szActionName) / sizeof(szActionName[0])) - 1, L"unknown action %d", (int)wParam);
            }
            wchar_t* filename;
            filename = reinterpret_cast<wchar_t *>(lParam);
            CTraceToOutputDebugString::Instance()(_T(__FUNCTION__) _T(": change notification for %s (%s)\n"), filename, szActionName);
            delete filename;
#endif
            if (SetTimer(*this, TIMER_DETECTCHANGES, 1, nullptr) == 0)
            {
                _com_error comError(::GetLastError());
                LPCTSTR    comErrorText = comError.ErrorMessage();
                CTraceToOutputDebugString::Instance()(_T(__FUNCTION__) _T(": SetTimer TIMER_DETECTCHANGES at 1ms failed (%s)\n"), comErrorText);
                DebugBreak();
            }
        }
        break;
        default:
            return DefWindowProc(hwnd, uMsg, wParam, lParam);
    }

    return 0;
};

LRESULT CTrayWindow::DoCommand(int id)
{
    switch (id)
    {
        case IDM_EXIT:
            Shell_NotifyIcon(NIM_DELETE, &m_niData);
            m_watcher.Stop();
            ::PostQuitMessage(0);
            return 0;
        case IDM_ABOUT:
        {
            CAboutDlg dlg(nullptr);
            dlg.DoModal(hResource, IDD_ABOUTBOX, nullptr);
        }
        break;
        case IDM_OPTIONS:
        {
            if (m_bOptionsDialogShown)
                break;
            m_bOptionsDialogShown = true;
            COptionsDlg dlg(m_hwnd, m_folderSyncer);
            dlg.SetUpdateAvailable(m_bNewerVersionAvailable);
            dlg.SetFailures(m_folderSyncer.GetFailures());
            INT_PTR ret           = dlg.DoModal(hResource, IDD_OPTIONS, nullptr);
            m_bOptionsDialogShown = false;
            // SyncFolders() no longer stops a background task when another.
            // background task is requested by SyncFolders(). We stop it
            // directly so next run uses new parameters.
            m_folderSyncer.Stop();
            if ((ret == IDOK) || (ret == IDCANCEL))
            {
                // SyncFolders() no longer stops a background task when another. 
				// background task is requested by SyncFolders(). We stop it
                // directly so next run uses new parameters.
                m_folderSyncer.Stop();
                g_timer_fullScanInterval = CRegStdDWORD(L"Software\\CryptSync\\FullScanInterval", 60000 * 30);
                if (g_timer_fullScanInterval > 0)
                    m_folderSyncer.SyncFolders(g_pairs);
                else
                    m_folderSyncer.SetPairs(g_pairs);
<<<<<<< HEAD
                // m_watcher.ClearPaths();

                // Path removal need only be done after the Options dialog is displayed
=======
                m_watcher.ClearPaths();
>>>>>>> 89ca6b7a
                for (const auto& pair : g_pairs)
                {
                    if (pair.m_enabled)
                    {
                        if ((pair.m_syncDir == BothWays) || (pair.m_syncDir == SrcToDst))
                        {
                            m_watcher.AddPath(pair.m_origPath);
                        }
                        if ((pair.m_syncDir == BothWays) || (pair.m_syncDir == DstToSrc))
                        {
                            m_watcher.AddPath(pair.m_cryptPath);
                        }
                    }
                }
                m_watcher.CommitPathChanges();
                SetTimer(*this, TIMER_DETECTCHANGES, TIMER_DETECTCHANGESINTERVAL, nullptr);
                if (g_timer_fullScanInterval > 0)
                    SetTimer(*this, TIMER_FULLSCAN, g_timer_fullScanInterval, nullptr);
                else
                    KillTimer(*this, TIMER_FULLSCAN);
                m_niData.hIcon = m_folderSyncer.GetFailureCount() > 0 ? m_iconError : m_iconNormal;
                Shell_NotifyIcon(NIM_MODIFY, &m_niData);
            }
            else
            {
                Shell_NotifyIcon(NIM_DELETE, &m_niData);
                m_watcher.Stop();
                ::PostQuitMessage(0);
                return 0;
            }
        }
        break;
        case ID_FILE_SYNCNOW:
            SetTimer(*this, TIMER_FULLSCAN, 1, nullptr);
            break;
        case ID_FILE_SHOWFAILEDSYNCS:
        {
            auto         failures  = m_folderSyncer.GetFailures();
            std::wstring sFailures = L"The following paths failed to sync:\r\n";
            for (const auto& [failPath, failType] : failures)
            {
                if (failType == Encrypt)
                    sFailures += L"Encrypting : ";
                else
                    sFailures += L"Decrypting : ";
                sFailures += failPath;
                sFailures += L"\r\n";
            }
            CTextDlg dlg(*this);
            dlg.m_text = sFailures;
            dlg.DoModal(hResource, IDD_TEXTDLG, nullptr);
        }
        break;
        default:
            break;
    };
    return 1;
}

unsigned int CTrayWindow::UpdateCheckThreadEntry(void* pContext)
{
    static_cast<CTrayWindow*>(pContext)->UpdateCheckThread();
    _endthreadex(0);
    return 0;
}

void CTrayWindow::UpdateCheckThread()
{
    m_bNewerVersionAvailable = CUpdateDlg::CheckNewer();
    if (m_bNewerVersionAvailable && m_bTrayMode)
    {
        CUpdateDlg dlg(nullptr);
        dlg.DoModal(hResource, IDD_NEWERNOTIFYDLG, nullptr);
        m_bNewerVersionAvailable = false;
    }
}<|MERGE_RESOLUTION|>--- conflicted
+++ resolved
@@ -276,7 +276,6 @@
                 {
                     SetTimer(*this, TIMER_DETECTCHANGES, TIMER_DETECTCHANGESINTERVAL, nullptr);
                     /*
-<<<<<<< HEAD
                     * if Options dialog is open, it will become unresponsive until all SyncFile() 
                     * below are done (same thing for TrayWindow icon). 
                     * Options? 
@@ -288,16 +287,6 @@
                     * 2) Start a thread to process all the pending changes.
                     * *
                     * *** Also, cconsider defering program exit until the pending changes are processed.
-=======
-                    * if Options dialog is open, it will become unresponsive until all SyncFile()
-                    * below are done (same thing for TrayWindow icon).
-                    * Options?
-                    * Perhaps temporarily set TIMER_DETECTCHANGES to a small (200 ms?) value
-                    * and keep coming back here until m_lastChangedPaths.empty() is true.
-                    * The "for (auto lastChangedPath" loop below would be obsolete and
-                    * path re-insertion should be postponed until m_lastChangedPaths.empty,
-                    * to avoid doing very 200 ms.
->>>>>>> 89ca6b7a
                     */
                     if (!m_lastChangedPaths.empty())
                     {
@@ -529,13 +518,8 @@
                     m_folderSyncer.SyncFolders(g_pairs);
                 else
                     m_folderSyncer.SetPairs(g_pairs);
-<<<<<<< HEAD
                 // m_watcher.ClearPaths();
 
-                // Path removal need only be done after the Options dialog is displayed
-=======
-                m_watcher.ClearPaths();
->>>>>>> 89ca6b7a
                 for (const auto& pair : g_pairs)
                 {
                     if (pair.m_enabled)
