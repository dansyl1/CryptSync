--- conflicted
+++ resolved
@@ -94,13 +94,8 @@
     CAutoWriteLock locker(m_guard);
 
     CTraceToOutputDebugString::Instance()(_T(__FUNCTION__) _T(": RemovePath for %s\n"), path.c_str());
-<<<<<<< HEAD
     bool bRet = (watchedPaths.erase(path) != 0);
     // m_hCompPort.CloseHandle(); // Commented as this may stop notifications for all pairs, risking missing file deletes and other changes
-=======
-    bool bRet = (watchedPaths.erase(CPathUtils::AdjustForMaxPath(path)) != 0);
-    m_hCompPort.CloseHandle();
->>>>>>> 7f138af1
     return bRet;
 }
 #endif
@@ -108,7 +103,6 @@
 bool CPathWatcher::AddPath(const std::wstring& path, long long id)
 {
     CAutoWriteLock locker(m_guard);
-<<<<<<< HEAD
     auto insertResult = uncommittedWatchedPaths.insert({path, id});
 #ifdef _DEBUG
     if (insertResult.second)
@@ -141,12 +135,6 @@
             CTraceToOutputDebugString::Instance()(_T(__FUNCTION__) _T(": PostQueuedCompletionStatus ALLOC_PDI failed (%s)\n"), comErrorText);
         }
     }
-=======
-    CTraceToOutputDebugString::Instance()(_T(__FUNCTION__) _T(": AddPath for %s\n"), path.c_str());
-    watchedPaths.insert(CPathUtils::AdjustForMaxPath(path));
-    m_hCompPort.CloseHandle();
-    return true;
->>>>>>> 7f138af1
 }
 
 unsigned int CPathWatcher::ThreadEntry(void* pContext)
@@ -213,22 +201,10 @@
                 CAutoReadLock locker(m_guard);
                 for (auto p = watchedPaths.cbegin(); p != watchedPaths.cend();)
                 {
-<<<<<<< HEAD
                     bool           bCreateIoCompletionPort = FALSE;
                     auto           pDirInfoIter            = m_watchInfoMap.find(p->first);
                     CDirWatchInfo* pDirInfo                = nullptr;
                     if (pDirInfoIter != m_watchInfoMap.end())
-=======
-                    CAutoFile hDir = CreateFile(p->c_str(),
-                                                FILE_LIST_DIRECTORY,
-                                                FILE_SHARE_READ | FILE_SHARE_WRITE | FILE_SHARE_DELETE,
-                                                nullptr, // security attributes
-                                                OPEN_EXISTING,
-                                                FILE_FLAG_BACKUP_SEMANTICS | // required privileges: SE_BACKUP_NAME and SE_RESTORE_NAME.
-                                                    FILE_FLAG_OVERLAPPED,
-                                                nullptr);
-                    if (!hDir)
->>>>>>> 7f138af1
                     {
                         pDirInfo = pDirInfoIter->second;
                     }
@@ -253,7 +229,7 @@
                     }
                     if (pDirInfo == nullptr || pDirInfo->m_hDir == INVALID_HANDLE_VALUE)
                     {
-                        CAutoFile hDir = CreateFile(CPathUtils::AdjustForMaxPath(p->first).c_str(),
+                        CAutoFile hDir = CreateFile(p->first.c_str(),
                                                     FILE_LIST_DIRECTORY,
                                                     FILE_SHARE_READ | FILE_SHARE_WRITE | FILE_SHARE_DELETE,
                                                     nullptr, // security attributes
