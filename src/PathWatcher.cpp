--- conflicted
+++ resolved
@@ -93,26 +93,15 @@
     CAutoWriteLock locker(m_guard);
 
     CTraceToOutputDebugString::Instance()(_T(__FUNCTION__) _T(": RemovePath for %s\n"), path.c_str());
-<<<<<<< HEAD
     bool bRet = (watchedPaths.erase(CPathUtils::AdjustForMaxPath(path)) != 0);
-    m_hCompPort.CloseHandle();
-=======
-    bool bRet = (watchedPaths.erase(path) != 0);
     // m_hCompPort.CloseHandle(); // Commented as this may stop notifications for all pairs, risking missing file deletes and other changes
->>>>>>> b75a2773
     return bRet;
 }
 
 bool CPathWatcher::AddPath(const std::wstring& path, long long id)
 {
     CAutoWriteLock locker(m_guard);
-<<<<<<< HEAD
-    CTraceToOutputDebugString::Instance()(_T(__FUNCTION__) _T(": AddPath for %s\n"), path.c_str());
-    watchedPaths.insert(CPathUtils::AdjustForMaxPath(path));
-    m_hCompPort.CloseHandle();
-    return true;
-=======
-    auto insertResult = watchedPaths.insert({path, id});
+    auto insertResult = watchedPaths.insert({ CPathUtils::AdjustForMaxPath(path), id});
 #ifdef _DEBUG
     if (insertResult.second)
     {
@@ -141,7 +130,6 @@
             CTraceToOutputDebugString::Instance()(_T(__FUNCTION__) _T(": PostQueuedCompletionStatus ALLOC_PDI failed (%s)\n"), comErrorText);
         }
     }
->>>>>>> b75a2773
 }
 
 unsigned int CPathWatcher::ThreadEntry(void* pContext)
@@ -172,6 +160,8 @@
         // got resolved).
         if (!watchedPaths.empty())
         {
+            // Initalise various variables we expect GetQueuedCompletionStatus()
+            // to change in case bCheckHandles == true
             SetLastError(ERROR_SUCCESS);
             numBytes = 0;
             pdi      = nullptr;
@@ -208,22 +198,10 @@
                 CAutoReadLock locker(m_guard);
                 for (auto p = watchedPaths.cbegin(); p != watchedPaths.cend();)
                 {
-<<<<<<< HEAD
-                    CAutoFile hDir = CreateFile(p->c_str(),
-                                                FILE_LIST_DIRECTORY,
-                                                FILE_SHARE_READ | FILE_SHARE_WRITE | FILE_SHARE_DELETE,
-                                                nullptr, // security attributes
-                                                OPEN_EXISTING,
-                                                FILE_FLAG_BACKUP_SEMANTICS | // required privileges: SE_BACKUP_NAME and SE_RESTORE_NAME.
-                                                    FILE_FLAG_OVERLAPPED,
-                                                nullptr);
-                    if (!hDir)
-=======
                     bool           bCreateIoCompletionPort = FALSE;
                     auto           pDirInfoIter            = m_watchInfoMap.find(p->first);
                     CDirWatchInfo* pDirInfo                = nullptr;
                     if (pDirInfoIter != m_watchInfoMap.end())
->>>>>>> b75a2773
                     {
                         pDirInfo = pDirInfoIter->second;
                     }
@@ -248,7 +226,7 @@
                     }
                     if (pDirInfo == nullptr || pDirInfo->m_hDir == INVALID_HANDLE_VALUE)
                     {
-                        CAutoFile hDir = CreateFile(CPathUtils::AdjustForMaxPath(p->first).c_str(),
+                        CAutoFile hDir = CreateFile(p->first.c_str(),
                                                     FILE_LIST_DIRECTORY,
                                                     FILE_SHARE_READ | FILE_SHARE_WRITE | FILE_SHARE_DELETE,
                                                     nullptr, // security attributes
