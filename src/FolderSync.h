// CryptSync - A folder sync tool with encryption

// Copyright (C) 2012-2016, 2018-2019, 2021, 2023-2024 - Stefan Kueng

// This program is free software; you can redistribute it and/or
// modify it under the terms of the GNU General Public License
// as published by the Free Software Foundation; either version 2
// of the License, or (at your option) any later version.

// This program is distributed in the hope that it will be useful,
// but WITHOUT ANY WARRANTY; without even the implied warranty of
// MERCHANTABILITY or FITNESS FOR A PARTICULAR PURPOSE.  See the
// GNU General Public License for more details.

// You should have received a copy of the GNU General Public License
// along with this program; if not, write to the Free Software Foundation,
// 51 Franklin Street, Fifth Floor, Boston, MA 02110-1301 USA.
//

#pragma once

#include "Pairs.h"
#include "ReaderWriterLock.h"
#include "ProgressDlg.h"
#include "SmartHandle.h"
#include "StringUtils.h"

#include <string>
#include <set>
#include <map>

class FileData
{
public:
    FileData()
        : filenameEncrypted(false)
    {
        ft.dwHighDateTime = 0;
        ft.dwLowDateTime  = 0;
    }
    ~FileData()
    {
    }

    std::wstring fileRelPath; ///< real filename, possibly encrypted
    FILETIME     ft;
    bool         filenameEncrypted; ///< if the filename is encrypted
};

enum SyncOp
{
    None,
    Encrypt,
    Decrypt,
};

constexpr int ErrorNone      = 0;
constexpr int ErrorCancelled = 1;
constexpr int ErrorAccess    = 2;
constexpr int ErrorCrypt     = 4;
constexpr int ErrorCopy      = 8;

class CFolderSync
{
public:
    CFolderSync();
    ~CFolderSync();

    void                           SyncFolders(const PairVector& pv, HWND hWnd = nullptr);
    int                            SyncFoldersWait(const PairVector& pv, HWND hWnd = nullptr);
    void                           SyncFile(const std::wstring& path);
    void                           SetPairs(const PairVector& pv);
    void                           Stop();
    std::map<std::wstring, SyncOp> GetFailures();
    std::set<std::wstring>         GetNotifyIgnores();
    size_t                         GetFailureCount();
    void                           SetTrayWnd(HWND hTray) { m_trayWnd = hTray; }
    void                           DecryptOnly(bool b) { m_decryptOnly = b; }
    bool                           IsRunning() const { return m_bRunning != 0; }

    // puclic only for tests
    static std::wstring            GetDecryptedFilename(const std::wstring& filename, const std::wstring& password, bool encryptName, bool newEncryption, bool use7Z, bool useGpg);
    static std::wstring            GetEncryptedFilename(const std::wstring& filename, const std::wstring& password, bool encryptName, bool newEncryption, bool use7Z, bool useGpg);

private:
    static unsigned int __stdcall SyncFolderThreadEntry(void* pContext);
    void                                       SyncFile(const std::wstring& plainPath, const PairData& pt);
    int                                        SyncFolderThread();
    int                                        SyncFolder(const PairData& pt);
    std::map<std::wstring, FileData, ci_lessW> GetFileList(bool orig, const std::wstring& path, const std::wstring& password, bool encnames, bool encnamesnew, bool use7Z, bool useGpg, DWORD& error) const;
    bool                                       EncryptFile(const std::wstring& orig, const std::wstring& crypt, const std::wstring& password, const FileData& fd, bool useGpg, bool noCompress, int compresssize, bool resetArchAttr);
    bool                                       DecryptFile(const std::wstring& orig, const std::wstring& crypt, const std::wstring& password, const FileData& fd, bool useGpg);
    static std::wstring                        GetFileTimeStringForLog(const FILETIME& ft);
    bool                                       RunGPG(LPWSTR cmdline, const std::wstring& cwd) const;
    // Would AdjustFileAttributes be a candidate for sktools?
    void                                       AdjustFileAttributes(const std::wstring& orig, DWORD dwFileAttributesToClear, DWORD dwFileAttributesToSet) const;
<<<<<<< HEAD
    bool                                       MoveToRecycleBin(const std::wstring& fileOrFolderPath);

    CReaderWriterLock              m_guard;
    CReaderWriterLock              m_failureGuard;
    CReaderWriterLock              m_notingGuard;
    PairVector                     m_pairs;
    std::wstring                   m_gnuPg;
    HWND                           m_parentWnd;
    HWND                           m_trayWnd;
    CProgressDlg*                  m_pProgDlg;
    DWORD                          m_progress;
    DWORD                          m_progressTotal;
    volatile LONG                  m_bRunning;
    CAutoGeneralHandle             m_hThread;
    PairData                       m_currentPath;
    std::map<std::wstring, SyncOp> m_failures;
    std::set<std::wstring>         m_notifyIgnores;
    bool                           m_decryptOnly;
=======
    static bool                                DeletePathToTrash(const std::wstring& path);

    CReaderWriterLock                          m_guard;
    CReaderWriterLock                          m_failureGuard;
    CReaderWriterLock                          m_notingGuard;
    PairVector                                 m_pairs;
    std::wstring                               m_gnuPg;
    HWND                                       m_parentWnd;
    HWND                                       m_trayWnd;
    CProgressDlg*                              m_pProgDlg;
    DWORD                                      m_progress;
    DWORD                                      m_progressTotal;
    volatile LONG                              m_bRunning;
    CAutoGeneralHandle                         m_hThread;
    PairData                                   m_currentPath;
    std::map<std::wstring, SyncOp>             m_failures;
    std::set<std::wstring>                     m_notifyIgnores;
    bool                                       m_decryptOnly;
>>>>>>> b865c40e
};<|MERGE_RESOLUTION|>--- conflicted
+++ resolved
@@ -94,26 +94,6 @@
     bool                                       RunGPG(LPWSTR cmdline, const std::wstring& cwd) const;
     // Would AdjustFileAttributes be a candidate for sktools?
     void                                       AdjustFileAttributes(const std::wstring& orig, DWORD dwFileAttributesToClear, DWORD dwFileAttributesToSet) const;
-<<<<<<< HEAD
-    bool                                       MoveToRecycleBin(const std::wstring& fileOrFolderPath);
-
-    CReaderWriterLock              m_guard;
-    CReaderWriterLock              m_failureGuard;
-    CReaderWriterLock              m_notingGuard;
-    PairVector                     m_pairs;
-    std::wstring                   m_gnuPg;
-    HWND                           m_parentWnd;
-    HWND                           m_trayWnd;
-    CProgressDlg*                  m_pProgDlg;
-    DWORD                          m_progress;
-    DWORD                          m_progressTotal;
-    volatile LONG                  m_bRunning;
-    CAutoGeneralHandle             m_hThread;
-    PairData                       m_currentPath;
-    std::map<std::wstring, SyncOp> m_failures;
-    std::set<std::wstring>         m_notifyIgnores;
-    bool                           m_decryptOnly;
-=======
     static bool                                DeletePathToTrash(const std::wstring& path);
 
     CReaderWriterLock                          m_guard;
@@ -132,5 +112,4 @@
     std::map<std::wstring, SyncOp>             m_failures;
     std::set<std::wstring>                     m_notifyIgnores;
     bool                                       m_decryptOnly;
->>>>>>> b865c40e
 };